--- conflicted
+++ resolved
@@ -54,11 +54,7 @@
         %elif allow_registration:
           <a class="action action-register register" href="#">${_("Register for")} <strong>${course.display_number_with_default | h}</strong></a>
         %else:
-<<<<<<< HEAD
-          <div class="action registration-closed is-disabled">Registration Is Closed</div>
-=======
           <div class="action registration-closed is-disabled">${_("Registration Is Closed")}</div>
->>>>>>> 7237f802
         %endif
     </li>
   </ul>
