"""
This config file runs the simplest dev environment using sqlite, and db-based
sessions. Assumes structure:

/envroot/
        /db   # This is where it'll write the database file
        /mitx # The location of this repo
        /log  # Where we're going to write log files
"""
import os
from path import path
from .common import *
import copy
import uuid

# Nose Test Runner
INSTALLED_APPS += ('django_nose',)
NOSE_ARGS = ['--with-xunit']
TEST_RUNNER = 'django_nose.NoseTestSuiteRunner'

TEST_ROOT = path('test_root')

<<<<<<< HEAD
# Makes the tests run much faster...
SOUTH_TESTS_MIGRATE = False  # To disable migrations and use syncdb instead

=======
>>>>>>> f0bd73b2
# Want static files in the same dir for running on jenkins.
STATIC_ROOT = TEST_ROOT / "staticfiles"

GITHUB_REPO_ROOT = TEST_ROOT / "data"
COMMON_TEST_DATA_ROOT = COMMON_ROOT / "test" / "data"

# Makes the tests run much faster...

# TODO (cpennington): We need to figure out how envs/test.py can inject things into common.py so that we don't have to repeat this sort of thing
STATICFILES_DIRS = [
    COMMON_ROOT / "static",
    PROJECT_ROOT / "static",
]
STATICFILES_DIRS += [
    (course_dir, COMMON_TEST_DATA_ROOT / course_dir)
    for course_dir in os.listdir(COMMON_TEST_DATA_ROOT)
    if os.path.isdir(COMMON_TEST_DATA_ROOT / course_dir)
]

MODULESTORE_OPTIONS = {
    'default_class': 'xmodule.raw_module.RawDescriptor',
    'host': 'localhost',
    'db': 'test_xmodule',
    'collection': 'modulestore{0}'.format(uuid.uuid4().hex),
    'fs_root': GITHUB_REPO_ROOT,
    'render_template': 'mitxmako.shortcuts.render_to_string',
    'draft_aware': True
}

MODULESTORE = {
    'ENGINE': 'xmodule.modulestore.split_mongo.SplitMongoModuleStore',
    'OPTIONS': MODULESTORE_OPTIONS
}

CONTENTSTORE = {
    'ENGINE': 'xmodule.contentstore.mongo.MongoContentStore',
    'OPTIONS': {
        'host': 'localhost',
        'db': 'xcontent',
    }
}

DATABASES = {
    'default': {
        'ENGINE': 'django.db.backends.sqlite3',
        'NAME': TEST_ROOT / "db" / "cms.db",
    },
}

LMS_BASE = "localhost:8000"

CACHES = {
    # This is the cache used for most things. Askbot will not work without a
    # functioning cache -- it relies on caching to load its settings in places.
    # In staging/prod envs, the sessions also live here.
    'default': {
        'BACKEND': 'django.core.cache.backends.locmem.LocMemCache',
        'LOCATION': 'mitx_loc_mem_cache',
        'KEY_FUNCTION': 'util.memcache.safe_key',
    },

    # The general cache is what you get if you use our util.cache. It's used for
    # things like caching the course.xml file for different A/B test groups.
    # We set it to be a DummyCache to force reloading of course.xml in dev.
    # In staging environments, we would grab VERSION from data uploaded by the
    # push process.
    'general': {
        'BACKEND': 'django.core.cache.backends.dummy.DummyCache',
        'KEY_PREFIX': 'general',
        'VERSION': 4,
        'KEY_FUNCTION': 'util.memcache.safe_key',
    },

    'mongo_metadata_inheritance': {
        'BACKEND': 'django.core.cache.backends.locmem.LocMemCache',
        'LOCATION': '/var/tmp/mongo_metadata_inheritance',
        'TIMEOUT': 300,
        'KEY_FUNCTION': 'util.memcache.safe_key',
    }
}

################### Make tests faster
# http://slacy.com/blog/2012/04/make-your-tests-faster-in-django-1-4/
PASSWORD_HASHERS = (
    'django.contrib.auth.hashers.SHA1PasswordHasher',
    'django.contrib.auth.hashers.MD5PasswordHasher',
)

# dummy segment-io key
SEGMENT_IO_KEY = '***REMOVED***'

# disable NPS survey in test mode
MITX_FEATURES['STUDIO_NPS_SURVEY'] = False
<|MERGE_RESOLUTION|>--- conflicted
+++ resolved
@@ -15,17 +15,10 @@
 
 # Nose Test Runner
 INSTALLED_APPS += ('django_nose',)
-NOSE_ARGS = ['--with-xunit']
 TEST_RUNNER = 'django_nose.NoseTestSuiteRunner'
 
 TEST_ROOT = path('test_root')
 
-<<<<<<< HEAD
-# Makes the tests run much faster...
-SOUTH_TESTS_MIGRATE = False  # To disable migrations and use syncdb instead
-
-=======
->>>>>>> f0bd73b2
 # Want static files in the same dir for running on jenkins.
 STATIC_ROOT = TEST_ROOT / "staticfiles"
 
@@ -33,6 +26,7 @@
 COMMON_TEST_DATA_ROOT = COMMON_ROOT / "test" / "data"
 
 # Makes the tests run much faster...
+SOUTH_TESTS_MIGRATE = False  # To disable migrations and use syncdb instead
 
 # TODO (cpennington): We need to figure out how envs/test.py can inject things into common.py so that we don't have to repeat this sort of thing
 STATICFILES_DIRS = [
