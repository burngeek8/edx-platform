"""
This config file runs the simplest dev environment"""

# We intentionally define lots of variables that aren't used, and
# want to import all variables from base settings files
# pylint: disable=W0401, W0614

from .common import *
from logsettings import get_logger_config

DEBUG = True
TEMPLATE_DEBUG = DEBUG
LOGGING = get_logger_config(ENV_ROOT / "log",
                            logging_env="dev",
                            tracking_filename="tracking.log",
                            dev_env=True,
                            debug=True)

modulestore_options = {
    'default_class': 'xmodule.raw_module.RawDescriptor',
    'host': 'localhost',
    'db': 'xmodule',
    'collection': 'modulestore',
    'fs_root': GITHUB_REPO_ROOT,
<<<<<<< HEAD
    'render_template': 'mitxmako.shortcuts.render_to_string'
=======
    'render_template': 'mitxmako.shortcuts.render_to_string',
    'tz_aware': True
>>>>>>> 423f5ac3
}

MODULESTORE = {
    'default': {
        'ENGINE': 'xmodule.modulestore.draft.DraftModuleStore',
        'OPTIONS': modulestore_options
    },
    'direct': {
        'ENGINE': 'xmodule.modulestore.mongo.MongoModuleStore',
        'OPTIONS': modulestore_options
    },
    'split': {
        'ENGINE': 'xmodule.modulestore.split_mongo.SplitMongoModuleStore',
        'OPTIONS': modulestore_options
    }
}

# cdodge: This is the specifier for the MongoDB (using GridFS) backed static content store
# This is for static content for courseware, not system static content (e.g. javascript, css, edX branding, etc)
CONTENTSTORE = {
    'ENGINE': 'xmodule.contentstore.mongo.MongoContentStore',
    'OPTIONS': {
        'host': 'localhost',
        'db': 'xcontent',
    }
}


DATABASES = {
    'default': {
        'ENGINE': 'django.db.backends.sqlite3',
        'NAME': ENV_ROOT / "db" / "mitx.db",
    }
}

LMS_BASE = "localhost:8000"

REPOS = {
    'edx4edx': {
        'branch': 'master',
        'origin': 'git@github.com:MITx/edx4edx.git',
    },
    'content-mit-6002x': {
        'branch': 'master',
        # 'origin': 'git@github.com:MITx/6002x-fall-2012.git',
        'origin': 'git@github.com:MITx/content-mit-6002x.git',
    },
    '6.00x': {
        'branch': 'master',
        'origin': 'git@github.com:MITx/6.00x.git',
    },
    '7.00x': {
        'branch': 'master',
        'origin': 'git@github.com:MITx/7.00x.git',
    },
    '3.091x': {
        'branch': 'master',
        'origin': 'git@github.com:MITx/3.091x.git',
    },
}

CACHES = {
    # This is the cache used for most things. Askbot will not work without a
    # functioning cache -- it relies on caching to load its settings in places.
    # In staging/prod envs, the sessions also live here.
    'default': {
        'BACKEND': 'django.core.cache.backends.locmem.LocMemCache',
        'LOCATION': 'mitx_loc_mem_cache',
        'KEY_FUNCTION': 'util.memcache.safe_key',
    },

    # The general cache is what you get if you use our util.cache. It's used for
    # things like caching the course.xml file for different A/B test groups.
    # We set it to be a DummyCache to force reloading of course.xml in dev.
    # In staging environments, we would grab VERSION from data uploaded by the
    # push process.
    'general': {
        'BACKEND': 'django.core.cache.backends.dummy.DummyCache',
        'KEY_PREFIX': 'general',
        'VERSION': 4,
        'KEY_FUNCTION': 'util.memcache.safe_key',
    },

    'mongo_metadata_inheritance': {
        'BACKEND': 'django.core.cache.backends.filebased.FileBasedCache',
        'LOCATION': '/var/tmp/mongo_metadata_inheritance',
        'TIMEOUT': 300,
        'KEY_FUNCTION': 'util.memcache.safe_key',
    }
}

# Make the keyedcache startup warnings go away
CACHE_TIMEOUT = 0

# Dummy secret key for dev
SECRET_KEY = '85920908f28904ed733fe576320db18cabd7b6cd'

################################ PIPELINE #################################

PIPELINE_SASS_ARGUMENTS = '--debug-info --require {proj_dir}/static/sass/bourbon/lib/bourbon.rb'.format(proj_dir=PROJECT_ROOT)

################################# CELERY ######################################

# By default don't use a worker, execute tasks as if they were local functions
CELERY_ALWAYS_EAGER = True

################################ DEBUG TOOLBAR #################################
INSTALLED_APPS += ('debug_toolbar', 'debug_toolbar_mongo')
MIDDLEWARE_CLASSES += ('debug_toolbar.middleware.DebugToolbarMiddleware',)
INTERNAL_IPS = ('127.0.0.1',)

DEBUG_TOOLBAR_PANELS = (
    'debug_toolbar.panels.version.VersionDebugPanel',
    'debug_toolbar.panels.timer.TimerDebugPanel',
    'debug_toolbar.panels.settings_vars.SettingsVarsDebugPanel',
    'debug_toolbar.panels.headers.HeaderDebugPanel',
    'debug_toolbar.panels.request_vars.RequestVarsDebugPanel',
    'debug_toolbar.panels.sql.SQLDebugPanel',
    'debug_toolbar.panels.signals.SignalDebugPanel',
    'debug_toolbar.panels.logger.LoggingPanel',
    'debug_toolbar_mongo.panel.MongoDebugPanel',

    #  Enabling the profiler has a weird bug as of django-debug-toolbar==0.9.4 and
    #  Django=1.3.1/1.4 where requests to views get duplicated (your method gets
    #  hit twice). So you can uncomment when you need to diagnose performance
    #  problems, but you shouldn't leave it on.
    #  'debug_toolbar.panels.profiling.ProfilingDebugPanel',
    )

DEBUG_TOOLBAR_CONFIG = {
    'INTERCEPT_REDIRECTS': False
}

# To see stacktraces for MongoDB queries, set this to True.
# Stacktraces slow down page loads drastically (for pages with lots of queries).
DEBUG_TOOLBAR_MONGO_STACKTRACES = True

# disable NPS survey in dev mode
MITX_FEATURES['STUDIO_NPS_SURVEY'] = False

# Enable URL that shows information about the status of variuous services
MITX_FEATURES['ENABLE_SERVICE_STATUS'] = True

# segment-io key for dev
SEGMENT_IO_KEY = 'mty8edrrsg'<|MERGE_RESOLUTION|>--- conflicted
+++ resolved
@@ -22,12 +22,8 @@
     'db': 'xmodule',
     'collection': 'modulestore',
     'fs_root': GITHUB_REPO_ROOT,
-<<<<<<< HEAD
     'render_template': 'mitxmako.shortcuts.render_to_string'
-=======
-    'render_template': 'mitxmako.shortcuts.render_to_string',
     'tz_aware': True
->>>>>>> 423f5ac3
 }
 
 MODULESTORE = {
