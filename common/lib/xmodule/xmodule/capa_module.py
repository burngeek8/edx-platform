import cgi
import datetime
import dateutil
import dateutil.parser
import hashlib
import json
import logging
import traceback
import sys

from lxml import etree
from pkg_resources import resource_string

from capa.capa_problem import LoncapaProblem
from capa.responsetypes import StudentInputError
from capa.util import convert_files_to_filenames
from progress import Progress
from xmodule.x_module import XModule
from xmodule.raw_module import RawDescriptor
from xmodule.exceptions import NotFoundError
from xblock.core import Integer, Scope, BlockScope, ModelType, String, Boolean, Object, Float
from .fields import Timedelta

log = logging.getLogger("mitx.courseware")


class StringyInteger(Integer):
    """
    A model type that converts from strings to integers when reading from json
    """
    def from_json(self, value):
        if isinstance(value, basestring):
            return int(value)
        return value


# Generated this many different variants of problems with rerandomize=per_student
NUM_RANDOMIZATION_BINS = 20


def randomization_bin(seed, problem_id):
    """
    Pick a randomization bin for the problem given the user's seed and a problem id.

    We do this because we only want e.g. 20 randomizations of a problem to make analytics
    interesting.  To avoid having sets of students that always get the same problems,
    we'll combine the system's per-student seed with the problem id in picking the bin.
    """
    h = hashlib.sha1()
    h.update(str(seed))
    h.update(str(problem_id))
    # get the first few digits of the hash, convert to an int, then mod.
    return int(h.hexdigest()[:7], 16) % NUM_RANDOMIZATION_BINS


class Randomization(String):
    def from_json(self, value):
        if value in ("", "true"):
            return "always"
        elif value == "false":
            return "per_student"
        return value

    to_json = from_json


class ComplexEncoder(json.JSONEncoder):
    def default(self, obj):
        if isinstance(obj, complex):
            return "{real:.7g}{imag:+.7g}*j".format(real=obj.real, imag=obj.imag)
        return json.JSONEncoder.default(self, obj)


class CapaModule(XModule):
    '''
    An XModule implementing LonCapa format problems, implemented by way of
    capa.capa_problem.LoncapaProblem
    '''
    icon_class = 'problem'

    attempts = Integer(help="Number of attempts taken by the student on this problem", default=0, scope=Scope.student_state)
    max_attempts = StringyInteger(help="Maximum number of attempts that a student is allowed", scope=Scope.settings)
    due = String(help="Date that this problem is due by", scope=Scope.settings)
    graceperiod = Timedelta(help="Amount of time after the due date that submissions will be accepted", scope=Scope.settings)
    showanswer = String(help="When to show the problem answer to the student", scope=Scope.settings, default="closed")
    force_save_button = Boolean(help="Whether to force the save button to appear on the page", scope=Scope.settings, default=False)
    rerandomize = Randomization(help="When to rerandomize the problem", default="always", scope=Scope.settings)
    data = String(help="XML data for the problem", scope=Scope.content)
    correct_map = Object(help="Dictionary with the correctness of current student answers", scope=Scope.student_state, default={})
    student_answers = Object(help="Dictionary with the current student responses", scope=Scope.student_state)
    done = Boolean(help="Whether the student has answered the problem", scope=Scope.student_state)
    display_name = String(help="Display name for this module", scope=Scope.settings)
    seed = Integer(help="Random seed for this student", scope=Scope.student_state)

    js = {'coffee': [resource_string(__name__, 'js/src/capa/display.coffee'),
                     resource_string(__name__, 'js/src/collapsible.coffee'),
                     resource_string(__name__, 'js/src/javascript_loader.coffee'),
                    ],
          'js': [resource_string(__name__, 'js/src/capa/imageinput.js'),
                 resource_string(__name__, 'js/src/capa/schematic.js')
                 ]}

    js_module_name = "Problem"
    css = {'scss': [resource_string(__name__, 'css/capa/display.scss')]}

    def __init__(self, system, location, descriptor, model_data):
        XModule.__init__(self, system, location, descriptor, model_data)

        if self.due:
            due_date = dateutil.parser.parse(self.due)
        else:
            due_date = None

        if self.graceperiod is not None and due_date:
            self.close_date = due_date + self.graceperiod
            #log.debug("Then parsed " + grace_period_string +
            #          " to closing date" + str(self.close_date))
        else:
<<<<<<< HEAD
            self.close_date = due_date
=======
            self.grace_period = None
            self.close_date = self.display_due_date

        max_attempts = self.metadata.get('attempts')
        if max_attempts is not None and max_attempts != '':
            self.max_attempts = int(max_attempts)
        else:
            self.max_attempts = None
>>>>>>> c1846134

        if self.seed is None:
            if self.rerandomize == 'never':
                self.seed = 1
            elif self.rerandomize == "per_student" and hasattr(self.system, 'seed'):
                # see comment on randomization_bin
                self.seed = randomization_bin(system.seed, self.location.url)

        # Need the problem location in openendedresponse to send out.  Adding
        # it to the system here seems like the least clunky way to get it
        # there.
        self.system.set('location', self.location.url())

        try:
            # TODO (vshnayder): move as much as possible of this work and error
            # checking to descriptor load time
            self.lcp = self.new_lcp(self.get_state_for_lcp())
        except Exception as err:
            msg = 'cannot create LoncapaProblem {loc}: {err}'.format(
                loc=self.location.url(), err=err)
            # TODO (vshnayder): do modules need error handlers too?
            # We shouldn't be switching on DEBUG.
            if self.system.DEBUG:
                log.warning(msg)
                # TODO (vshnayder): This logic should be general, not here--and may
                # want to preserve the data instead of replacing it.
                # e.g. in the CMS
                msg = '<p>%s</p>' % msg.replace('<', '&lt;')
                msg += '<p><pre>%s</pre></p>' % traceback.format_exc().replace('<', '&lt;')
                # create a dummy problem with error message instead of failing
                problem_text = ('<problem><text><span class="inline-error">'
                                'Problem %s has an error:</span>%s</text></problem>' %
                                (self.location.url(), msg))
                self.lcp = self.new_lcp(self.get_state_for_lcp(), text=problem_text)
            else:
                # add extra info and raise
                raise Exception(msg), None, sys.exc_info()[2]

    def new_lcp(self, state, text=None):
        if text is None:
            text = self.data

        return LoncapaProblem(
            problem_text=text,
            id=self.location.html_id(),
            state=state,
            system=self.system,
        )

    def get_state_for_lcp(self):
        return {
            'done': self.done,
            'correct_map': self.correct_map,
            'student_answers': self.student_answers,
            'seed': self.seed,
        }

    def set_state_from_lcp(self):
        lcp_state = self.lcp.get_state()
        self.done = lcp_state['done']
        self.correct_map = lcp_state['correct_map']
        self.student_answers = lcp_state['student_answers']
        self.seed = lcp_state['seed']

    def get_score(self):
        return self.lcp.get_score()

    def max_score(self):
        return self.lcp.get_max_score()

    def get_progress(self):
        ''' For now, just return score / max_score
        '''
        d = self.get_score()
        score = d['score']
        total = d['total']
        if total > 0:
            try:
                return Progress(score, total)
            except Exception:
                log.exception("Got bad progress")
                return None
        return None

    def get_html(self):
        return self.system.render_template('problem_ajax.html', {
            'element_id': self.location.html_id(),
            'id': self.id,
            'ajax_url': self.system.ajax_url,
            'progress': Progress.to_js_status_str(self.get_progress())
        })

    def check_button_name(self):
        """
        Determine the name for the "check" button.
        Usually it is just "Check", but if this is the student's
        final attempt, change the name to "Final Check"
        """
        if self.max_attempts is not None:
            final_check = (self.attempts >= self.max_attempts - 1)
        else:
            final_check = False

        return "Final Check" if final_check else "Check"

    def should_show_check_button(self):
        """
        Return True/False to indicate whether to show the "Check" button.
        """
        submitted_without_reset = (self.is_completed() and self.rerandomize == "always")

        # If the problem is closed (past due / too many attempts)
        # then we do NOT show the "check" button
        # Also, do not show the "check" button if we're waiting
        # for the user to reset a randomized problem
        if self.closed() or submitted_without_reset:
            return False
        else:
            return True

    def should_show_reset_button(self):
        """
        Return True/False to indicate whether to show the "Reset" button.
        """
        is_survey_question = (self.max_attempts == 0)

        if self.rerandomize in ["always", "onreset"]:

            # If the problem is closed (and not a survey question with max_attempts==0),
            # then do NOT show the reset button.
            # If the problem hasn't been submitted yet, then do NOT show
            # the reset button.
            if (self.closed() and not is_survey_question) or not self.is_completed():
                return False
            else:
<<<<<<< HEAD
                # We're in non-debug mode, and possibly even in production. We want
                #   to avoid bricking of problem as much as possible

                # Presumably, student submission has corrupted LoncapaProblem HTML.
                #   First, pull down all student answers
                student_answers = self.lcp.student_answers
                answer_ids = student_answers.keys()

                # Some inputtypes, such as dynamath, have additional "hidden" state that
                #   is not exposed to the student. Keep those hidden
                # TODO: Use regex, e.g. 'dynamath' is suffix at end of answer_id
                hidden_state_keywords = ['dynamath']
                for answer_id in answer_ids:
                    for hidden_state_keyword in hidden_state_keywords:
                        if answer_id.find(hidden_state_keyword) >= 0:
                            student_answers.pop(answer_id)

                #   Next, generate a fresh LoncapaProblem
                self.lcp = self.new_lcp(None)
                self.set_state_from_lcp()

                # Prepend a scary warning to the student
                warning  = '<div class="capa_reset">'\
                           '<h2>Warning: The problem has been reset to its initial state!</h2>'\
                           'The problem\'s state was corrupted by an invalid submission. ' \
                           'The submission consisted of:'\
                           '<ul>'
                for student_answer in student_answers.values():
                    if student_answer != '':
                        warning += '<li>' + cgi.escape(student_answer) + '</li>'
                warning += '</ul>'\
                           'If this error persists, please contact the course staff.'\
                           '</div>'

                html = warning
                try:
                    html += self.lcp.get_html()
                except Exception:  # Couldn't do it. Give up
                    log.exception("Unable to generate html from LoncapaProblem")
                    raise
=======
                return True
>>>>>>> c1846134

        # Only randomized problems need a "reset" button
        else:
            return False

    def should_show_save_button(self):
        """
        Return True/False to indicate whether to show the "Save" button.
        """

        # If the user has forced the save button to display,
        # then show it as long as the problem is not closed
        # (past due / too many attempts)
        if self.force_save_button == "true":
            return not self.closed()
        else:
            is_survey_question = (self.max_attempts == 0)
            needs_reset = self.is_completed() and self.rerandomize == "always"

            # If the problem is closed (and not a survey question with max_attempts==0),
            # then do NOT show the reset button
            # If we're waiting for the user to reset a randomized problem
            # then do NOT show the reset button
            if (self.closed() and not is_survey_question) or needs_reset:
                return False
            else:
                return True

    def handle_problem_html_error(self, err):
        """
        Change our problem to a dummy problem containing
        a warning message to display to users.

        Returns the HTML to show to users

        *err* is the Exception encountered while rendering the problem HTML.
        """
        log.exception(err)

        # TODO (vshnayder): another switch on DEBUG.
        if self.system.DEBUG:
            msg = (
                '[courseware.capa.capa_module] <font size="+1" color="red">'
                'Failed to generate HTML for problem %s</font>' %
                (self.location.url()))
            msg += '<p>Error:</p><p><pre>%s</pre></p>' % str(err).replace('<', '&lt;')
            msg += '<p><pre>%s</pre></p>' % traceback.format_exc().replace('<', '&lt;')
            html = msg

        # We're in non-debug mode, and possibly even in production. We want
        #   to avoid bricking of problem as much as possible
        else:

<<<<<<< HEAD
        # User submitted a problem, and hasn't reset. We don't want
        # more submissions.
        if self.done and self.rerandomize == "always":
            check_button = False
            save_button = False
=======
            # Presumably, student submission has corrupted LoncapaProblem HTML.
            #   First, pull down all student answers
            student_answers = self.lcp.student_answers
            answer_ids = student_answers.keys()

            # Some inputtypes, such as dynamath, have additional "hidden" state that
            #   is not exposed to the student. Keep those hidden
            # TODO: Use regex, e.g. 'dynamath' is suffix at end of answer_id
            hidden_state_keywords = ['dynamath']
            for answer_id in answer_ids:
                for hidden_state_keyword in hidden_state_keywords:
                    if answer_id.find(hidden_state_keyword) >= 0:
                        student_answers.pop(answer_id)

            #   Next, generate a fresh LoncapaProblem
            self.lcp = LoncapaProblem(self.definition['data'], self.location.html_id(),
                           state=None,   # Tabula rasa
                           seed=self.seed, system=self.system)

            # Prepend a scary warning to the student
            warning  = '<div class="capa_reset">'\
                       '<h2>Warning: The problem has been reset to its initial state!</h2>'\
                       'The problem\'s state was corrupted by an invalid submission. ' \
                       'The submission consisted of:'\
                       '<ul>'
            for student_answer in student_answers.values():
                if student_answer != '':
                    warning += '<li>' + cgi.escape(student_answer) + '</li>'
            warning += '</ul>'\
                       'If this error persists, please contact the course staff.'\
                       '</div>'

            html = warning
            try:
                html += self.lcp.get_html()
            except Exception, err:   # Couldn't do it. Give up
                log.exception(err)
                raise
>>>>>>> c1846134

        return html

<<<<<<< HEAD
        # User hasn't submitted an answer yet -- we don't want resets
        if not self.done:
            reset_button = False

        # We may not need a "save" button if infinite number of attempts and
        # non-randomized. The problem author can force it. It's a bit weird for
        # randomization to control this; should perhaps be cleaned up.
        if (not self.force_save_button) and (self.max_attempts is None and self.rerandomize != "always"):
            save_button = False
=======

    def get_problem_html(self, encapsulate=True):
        '''Return html for the problem.  Adds check, reset, save buttons
        as necessary based on the problem config and state.'''

        try:
            html = self.lcp.get_html()

        # If we cannot construct the problem HTML,
        # then generate an error message instead.
        except Exception, err:
            html = self.handle_problem_html_error(err)


        # The convention is to pass the name of the check button
        # if we want to show a check button, and False otherwise
        # This works because non-empty strings evaluate to True
        if self.should_show_check_button():
            check_button = self.check_button_name() 
        else:
            check_button = False

        content = {'name': self.display_name,
                   'html': html,
                   'weight': self.descriptor.weight,
                   }

>>>>>>> c1846134

        context = {'problem': content,
                   'id': self.id,
                   'check_button': check_button,
                   'reset_button': self.should_show_reset_button(),
                   'save_button': self.should_show_save_button(),
                   'answer_available': self.answer_available(),
                   'ajax_url': self.system.ajax_url,
                   'attempts_used': self.attempts,
                   'attempts_allowed': self.max_attempts,
                   'progress': self.get_progress(),
                   }

        html = self.system.render_template('problem.html', context)
        if encapsulate:
            html = '<div id="problem_{id}" class="problem" data-url="{ajax_url}">'.format(
                id=self.location.html_id(), ajax_url=self.system.ajax_url) + html + "</div>"

        # now do the substitutions which are filesystem based, e.g. '/static/' prefixes
        return self.system.replace_urls(html)

    def handle_ajax(self, dispatch, get):
        '''
        This is called by courseware.module_render, to handle an AJAX call.
        "get" is request.POST.

        Returns a json dictionary:
        { 'progress_changed' : True/False,
          'progress' : 'none'/'in_progress'/'done',
          <other request-specific values here > }
        '''
        handlers = {
            'problem_get': self.get_problem,
            'problem_check': self.check_problem,
            'problem_reset': self.reset_problem,
            'problem_save': self.save_problem,
            'problem_show': self.get_answer,
            'score_update': self.update_score,
            'input_ajax': self.lcp.handle_input_ajax
            }

        if dispatch not in handlers:
            return 'Error'

        before = self.get_progress()
        d = handlers[dispatch](get)
        after = self.get_progress()
        d.update({
            'progress_changed': after != before,
            'progress_status': Progress.to_js_status_str(after),
            })
        return json.dumps(d, cls=ComplexEncoder)

    def is_past_due(self):
        """
        Is it now past this problem's due date, including grace period?
        """
        return (self.close_date is not None and
                datetime.datetime.utcnow() > self.close_date)

    def closed(self):
<<<<<<< HEAD
        ''' Is the student prevented from submitting answers? '''
        if self.max_attempts is None:
            return False

        if self.attempts >= self.max_attempts:
=======
        ''' Is the student still allowed to submit answers? '''
        if self.max_attempts is not None and self.attempts >= self.max_attempts:
>>>>>>> c1846134
            return True
        if self.is_past_due():
            return True

        return False

    def is_completed(self):
        # used by conditional module
        # return self.answer_available()
        return self.lcp.done

    def is_attempted(self):
        # used by conditional module
        return self.attempts > 0

    def is_correct(self):
        """True if full points"""
        d = self.get_score()
        return d['score'] == d['total']

    def answer_available(self):
        '''
        Is the user allowed to see an answer?
        '''
        if self.showanswer == '':
            return False
        elif self.showanswer == "never":
            return False
        elif self.system.user_is_staff:
            # This is after the 'never' check because admins can see the answer
            # unless the problem explicitly prevents it
            return True
        elif self.showanswer == 'attempted':
            return self.attempts > 0
        elif self.showanswer == 'answered':
            # NOTE: this is slightly different from 'attempted' -- resetting the problems
            # makes lcp.done False, but leaves attempts unchanged.
            return self.lcp.done
        elif self.showanswer == 'closed':
            return self.closed()
        elif self.showanswer == 'finished':
            return self.closed() or self.is_correct()

        elif self.showanswer == 'past_due':
            return self.is_past_due()
        elif self.showanswer == 'always':
            return True

        return False


    def update_score(self, get):
        """
        Delivers grading response (e.g. from asynchronous code checking) to
            the capa problem, so its score can be updated

        'get' must have a field 'response' which is a string that contains the
            grader's response

        No ajax return is needed. Return empty dict.
        """
        queuekey = get['queuekey']
        score_msg = get['xqueue_body']
        self.lcp.update_score(score_msg, queuekey)
        self.set_state_from_lcp()
        self.publish_grade()

        return dict()  # No AJAX return is needed

    def get_answer(self, get):
        '''
        For the "show answer" button.

        Returns the answers: {'answers' : answers}
        '''
        event_info = dict()
        event_info['problem_id'] = self.location.url()
        self.system.track_function('showanswer', event_info)
        if not self.answer_available():
            raise NotFoundError('Answer is not available')
        else:
            answers = self.lcp.get_question_answers()
            self.set_state_from_lcp()

        # answers (eg <solution>) may have embedded images
        #   but be careful, some problems are using non-string answer dicts
        new_answers = dict()
        for answer_id in answers:
            try:
                new_answer = {answer_id: self.system.replace_urls(answers[answer_id])}
            except TypeError:
                log.debug('Unable to perform URL substitution on answers[%s]: %s' % (answer_id, answers[answer_id]))
                new_answer = {answer_id: answers[answer_id]}
            new_answers.update(new_answer)

        return {'answers': new_answers}

    # Figure out if we should move these to capa_problem?
    def get_problem(self, get):
        ''' Return results of get_problem_html, as a simple dict for json-ing.
        { 'html': <the-html> }

            Used if we want to reconfirm we have the right thing e.g. after
            several AJAX calls.
        '''
        return {'html': self.get_problem_html(encapsulate=False)}

    @staticmethod
    def make_dict_of_responses(get):
        '''Make dictionary of student responses (aka "answers")
        get is POST dictionary (Djano QueryDict).

        The *get* dict has keys of the form 'x_y', which are mapped
        to key 'y' in the returned dict.  For example,
        'input_1_2_3' would be mapped to '1_2_3' in the returned dict.

        Some inputs always expect a list in the returned dict
        (e.g. checkbox inputs).  The convention is that
        keys in the *get* dict that end with '[]' will always
        have list values in the returned dict.
        For example, if the *get* dict contains {'input_1[]': 'test' }
        then the output dict would contain {'1': ['test'] }
        (the value is a list).

        Raises an exception if:

            A key in the *get* dictionary does not contain >= 1 underscores
            (e.g. "input" is invalid; "input_1" is valid)

            Two keys end up with the same name in the returned dict.
            (e.g. 'input_1' and 'input_1[]', which both get mapped
            to 'input_1' in the returned dict)
        '''
        answers = dict()
        
        for key in get:
            # e.g. input_resistor_1 ==> resistor_1
            _, _, name = key.partition('_')

            # If key has no underscores, then partition
            # will return (key, '', '')
            # We detect this and raise an error
            if not name:
                raise ValueError("%s must contain at least one underscore" % str(key))

            else:
                # This allows for answers which require more than one value for
                # the same form input (e.g. checkbox inputs). The convention is that
                # if the name ends with '[]' (which looks like an array), then the
                # answer will be an array.
                is_list_key = name.endswith('[]')
                name = name[:-2] if is_list_key else name

                if is_list_key:
                    val = get.getlist(key)
                else:
                    val = get[key]

                # If the name already exists, then we don't want
                # to override it.  Raise an error instead
                if name in answers:
                    raise ValueError("Key %s already exists in answers dict" % str(name))
                else:
                    answers[name] = val

        return answers

    def publish_grade(self):
        """
        Publishes the student's current grade to the system as an event
        """
        score = self.lcp.get_score()
        self.system.publish({
            'event_name': 'grade',
            'value': score['score'],
            'max_value': score['total'],
        })


    def check_problem(self, get):
        ''' Checks whether answers to a problem are correct, and
            returns a map of correct/incorrect answers:

            {'success' : 'correct' | 'incorrect' | AJAX alert msg string,
             'contents' : html}
            '''
        event_info = dict()
        event_info['state'] = self.lcp.get_state()
        event_info['problem_id'] = self.location.url()

        answers = self.make_dict_of_responses(get)
        event_info['answers'] = convert_files_to_filenames(answers)
        # Too late. Cannot submit
        if self.closed():
            event_info['failure'] = 'closed'
            self.system.track_function('save_problem_check_fail', event_info)
            raise NotFoundError('Problem is closed')

        # Problem submitted. Student should reset before checking again
        if self.done and self.rerandomize == "always":
            event_info['failure'] = 'unreset'
            self.system.track_function('save_problem_check_fail', event_info)
            raise NotFoundError('Problem must be reset before it can be checked again')

        # Problem queued. Students must wait a specified waittime before they are allowed to submit
        if self.lcp.is_queued():
            current_time = datetime.datetime.now()
            prev_submit_time = self.lcp.get_recentmost_queuetime()
            waittime_between_requests = self.system.xqueue['waittime']
            if (current_time - prev_submit_time).total_seconds() < waittime_between_requests:
                msg = 'You must wait at least %d seconds between submissions' % waittime_between_requests
                return {'success': msg, 'html': ''}  # Prompts a modal dialog in ajax callback

        try:
            correct_map = self.lcp.grade_answers(answers)
            self.set_state_from_lcp()
        except StudentInputError as inst:
            log.exception("StudentInputError in capa_module:problem_check")
            return {'success': inst.message}
        except Exception, err:
            if self.system.DEBUG:
                msg = "Error checking problem: " + str(err)
                msg += '\nTraceback:\n' + traceback.format_exc()
                return {'success': msg}
            raise

        self.attempts = self.attempts + 1
        self.lcp.done = True

        self.set_state_from_lcp()
        self.publish_grade()

        # success = correct if ALL questions in this problem are correct
        success = 'correct'
        for answer_id in correct_map:
            if not correct_map.is_correct(answer_id):
                success = 'incorrect'

        # NOTE: We are logging both full grading and queued-grading submissions. In the latter,
        #       'success' will always be incorrect
        event_info['correct_map'] = correct_map.get_dict()
        event_info['success'] = success
        event_info['attempts'] = self.attempts
        self.system.track_function('save_problem_check', event_info)

<<<<<<< HEAD
        if hasattr(self.system, 'psychometrics_handler'):  # update PsychometricsData using callback
=======
        if hasattr(self.system, 'psychometrics_handler'):  	# update PsychometricsData using callback
>>>>>>> c1846134
            self.system.psychometrics_handler(self.get_instance_state())

        # render problem into HTML
        html = self.get_problem_html(encapsulate=False)

        return {'success': success,
                'contents': html,
                }

    def save_problem(self, get):
        '''
        Save the passed in answers.
        Returns a dict { 'success' : bool, ['error' : error-msg]},
        with the error key only present if success is False.
        '''
        event_info = dict()
        event_info['state'] = self.lcp.get_state()
        event_info['problem_id'] = self.location.url()

        answers = self.make_dict_of_responses(get)
        event_info['answers'] = answers

        # Too late. Cannot submit
        if self.closed() and not self.max_attempts==0:
            event_info['failure'] = 'closed'
            self.system.track_function('save_problem_fail', event_info)
            return {'success': False,
                    'msg': "Problem is closed"}

        # Problem submitted. Student should reset before saving
        # again.
        if self.done and self.rerandomize == "always":
            event_info['failure'] = 'done'
            self.system.track_function('save_problem_fail', event_info)
            return {'success': False,
                    'msg': "Problem needs to be reset prior to save"}

        self.lcp.student_answers = answers

        self.system.track_function('save_problem_success', event_info)
        msg = "Your answers have been saved"
        if not self.max_attempts==0:
            msg += " but not graded. Hit 'Check' to grade them."
        return {'success': True,
                'msg': msg}

    def reset_problem(self, get):
        ''' Changes problem state to unfinished -- removes student answers,
            and causes problem to rerender itself.

            Returns a dictionary of the form:
            {'success': True/False,
            'html': Problem HTML string }

            If an error occurs, the dictionary will also have an
            'error' key containing an error message.
        '''
        event_info = dict()
        event_info['old_state'] = self.lcp.get_state()
        event_info['problem_id'] = self.location.url()

        if self.closed():
            event_info['failure'] = 'closed'
            self.system.track_function('reset_problem_fail', event_info)
            return {'success': False,
                    'error': "Problem is closed"}

        if not self.done:
            event_info['failure'] = 'not_done'
            self.system.track_function('reset_problem_fail', event_info)
            return {'success': False,
                    'error': "Refresh the page and make an attempt before resetting."}

        if self.rerandomize in ["always", "onreset"]:
            # reset random number generator seed (note the self.lcp.get_state()
            # in next line)
<<<<<<< HEAD
            seed = None
        else:
            seed = self.lcp.seed

        # Generate a new problem with either the previous seed or a new seed
        self.lcp = self.new_lcp({'seed': seed})
=======
            self.lcp.seed = None
    
>>>>>>> c1846134

        # Pull in the new problem seed
        self.set_state_from_lcp()

        event_info['new_state'] = self.lcp.get_state()
        self.system.track_function('reset_problem', event_info)

        return { 'success': True,
                'html': self.get_problem_html(encapsulate=False)}


class CapaDescriptor(RawDescriptor):
    """
    Module implementing problems in the LON-CAPA format,
    as implemented by capa.capa_problem
    """

    module_class = CapaModule

    weight = Float(help="How much to weight this problem by", scope=Scope.settings)
    markdown = String(help="Markdown source of this module", scope=Scope.settings, default='')

    stores_state = True
    has_score = True
    template_dir_name = 'problem'
    mako_template = "widgets/problem-edit.html"
    js = {'coffee': [resource_string(__name__, 'js/src/problem/edit.coffee')]}
    js_module_name = "MarkdownEditingDescriptor"
    css = {'scss': [resource_string(__name__, 'css/editor/edit.scss'), resource_string(__name__, 'css/problem/edit.scss')]}

    # Capa modules have some additional metadata:
    # TODO (vshnayder): do problems have any other metadata?  Do they
    # actually use type and points?
    metadata_attributes = RawDescriptor.metadata_attributes + ('type', 'points')

    # The capa format specifies that what we call max_attempts in the code
    # is the attribute `attempts`. This will do that conversion
    metadata_translations = dict(RawDescriptor.metadata_translations)
    metadata_translations['attempts'] = 'max_attempts'

    def get_context(self):
        _context = RawDescriptor.get_context(self)
        _context.update({'markdown': self.markdown,
                         'enable_markdown' : self.markdown != ''})
        return _context

    @property
    def editable_metadata_fields(self):
        """Remove metadata from the editable fields since it has its own editor"""
        subset = super(CapaDescriptor, self).editable_metadata_fields
        if 'markdown' in subset:
            del subset['markdown']
        if 'empty' in subset:
            del subset['empty']
        return subset

    # VS[compat]
    # TODO (cpennington): Delete this method once all fall 2012 course are being
    # edited in the cms
    @classmethod
    def backcompat_paths(cls, path):
        return [
            'problems/' + path[8:],
            path[8:],
        ]<|MERGE_RESOLUTION|>--- conflicted
+++ resolved
@@ -113,21 +113,8 @@
 
         if self.graceperiod is not None and due_date:
             self.close_date = due_date + self.graceperiod
-            #log.debug("Then parsed " + grace_period_string +
-            #          " to closing date" + str(self.close_date))
-        else:
-<<<<<<< HEAD
+        else:
             self.close_date = due_date
-=======
-            self.grace_period = None
-            self.close_date = self.display_due_date
-
-        max_attempts = self.metadata.get('attempts')
-        if max_attempts is not None and max_attempts != '':
-            self.max_attempts = int(max_attempts)
-        else:
-            self.max_attempts = None
->>>>>>> c1846134
 
         if self.seed is None:
             if self.rerandomize == 'never':
@@ -263,51 +250,7 @@
             if (self.closed() and not is_survey_question) or not self.is_completed():
                 return False
             else:
-<<<<<<< HEAD
-                # We're in non-debug mode, and possibly even in production. We want
-                #   to avoid bricking of problem as much as possible
-
-                # Presumably, student submission has corrupted LoncapaProblem HTML.
-                #   First, pull down all student answers
-                student_answers = self.lcp.student_answers
-                answer_ids = student_answers.keys()
-
-                # Some inputtypes, such as dynamath, have additional "hidden" state that
-                #   is not exposed to the student. Keep those hidden
-                # TODO: Use regex, e.g. 'dynamath' is suffix at end of answer_id
-                hidden_state_keywords = ['dynamath']
-                for answer_id in answer_ids:
-                    for hidden_state_keyword in hidden_state_keywords:
-                        if answer_id.find(hidden_state_keyword) >= 0:
-                            student_answers.pop(answer_id)
-
-                #   Next, generate a fresh LoncapaProblem
-                self.lcp = self.new_lcp(None)
-                self.set_state_from_lcp()
-
-                # Prepend a scary warning to the student
-                warning  = '<div class="capa_reset">'\
-                           '<h2>Warning: The problem has been reset to its initial state!</h2>'\
-                           'The problem\'s state was corrupted by an invalid submission. ' \
-                           'The submission consisted of:'\
-                           '<ul>'
-                for student_answer in student_answers.values():
-                    if student_answer != '':
-                        warning += '<li>' + cgi.escape(student_answer) + '</li>'
-                warning += '</ul>'\
-                           'If this error persists, please contact the course staff.'\
-                           '</div>'
-
-                html = warning
-                try:
-                    html += self.lcp.get_html()
-                except Exception:  # Couldn't do it. Give up
-                    log.exception("Unable to generate html from LoncapaProblem")
-                    raise
-=======
                 return True
->>>>>>> c1846134
-
         # Only randomized problems need a "reset" button
         else:
             return False
@@ -359,14 +302,9 @@
         # We're in non-debug mode, and possibly even in production. We want
         #   to avoid bricking of problem as much as possible
         else:
-
-<<<<<<< HEAD
-        # User submitted a problem, and hasn't reset. We don't want
-        # more submissions.
-        if self.done and self.rerandomize == "always":
-            check_button = False
-            save_button = False
-=======
+            # We're in non-debug mode, and possibly even in production. We want
+            #   to avoid bricking of problem as much as possible
+
             # Presumably, student submission has corrupted LoncapaProblem HTML.
             #   First, pull down all student answers
             student_answers = self.lcp.student_answers
@@ -382,9 +320,8 @@
                         student_answers.pop(answer_id)
 
             #   Next, generate a fresh LoncapaProblem
-            self.lcp = LoncapaProblem(self.definition['data'], self.location.html_id(),
-                           state=None,   # Tabula rasa
-                           seed=self.seed, system=self.system)
+            self.lcp = self.new_lcp(None)
+            self.set_state_from_lcp()
 
             # Prepend a scary warning to the student
             warning  = '<div class="capa_reset">'\
@@ -402,24 +339,12 @@
             html = warning
             try:
                 html += self.lcp.get_html()
-            except Exception, err:   # Couldn't do it. Give up
-                log.exception(err)
+            except Exception:  # Couldn't do it. Give up
+                log.exception("Unable to generate html from LoncapaProblem")
                 raise
->>>>>>> c1846134
 
         return html
 
-<<<<<<< HEAD
-        # User hasn't submitted an answer yet -- we don't want resets
-        if not self.done:
-            reset_button = False
-
-        # We may not need a "save" button if infinite number of attempts and
-        # non-randomized. The problem author can force it. It's a bit weird for
-        # randomization to control this; should perhaps be cleaned up.
-        if (not self.force_save_button) and (self.max_attempts is None and self.rerandomize != "always"):
-            save_button = False
-=======
 
     def get_problem_html(self, encapsulate=True):
         '''Return html for the problem.  Adds check, reset, save buttons
@@ -438,7 +363,7 @@
         # if we want to show a check button, and False otherwise
         # This works because non-empty strings evaluate to True
         if self.should_show_check_button():
-            check_button = self.check_button_name() 
+            check_button = self.check_button_name()
         else:
             check_button = False
 
@@ -446,8 +371,6 @@
                    'html': html,
                    'weight': self.descriptor.weight,
                    }
-
->>>>>>> c1846134
 
         context = {'problem': content,
                    'id': self.id,
@@ -509,16 +432,8 @@
                 datetime.datetime.utcnow() > self.close_date)
 
     def closed(self):
-<<<<<<< HEAD
-        ''' Is the student prevented from submitting answers? '''
-        if self.max_attempts is None:
-            return False
-
-        if self.attempts >= self.max_attempts:
-=======
         ''' Is the student still allowed to submit answers? '''
         if self.max_attempts is not None and self.attempts >= self.max_attempts:
->>>>>>> c1846134
             return True
         if self.is_past_due():
             return True
@@ -653,7 +568,7 @@
             to 'input_1' in the returned dict)
         '''
         answers = dict()
-        
+
         for key in get:
             # e.g. input_resistor_1 ==> resistor_1
             _, _, name = key.partition('_')
@@ -764,11 +679,7 @@
         event_info['attempts'] = self.attempts
         self.system.track_function('save_problem_check', event_info)
 
-<<<<<<< HEAD
         if hasattr(self.system, 'psychometrics_handler'):  # update PsychometricsData using callback
-=======
-        if hasattr(self.system, 'psychometrics_handler'):  	# update PsychometricsData using callback
->>>>>>> c1846134
             self.system.psychometrics_handler(self.get_instance_state())
 
         # render problem into HTML
@@ -845,17 +756,12 @@
         if self.rerandomize in ["always", "onreset"]:
             # reset random number generator seed (note the self.lcp.get_state()
             # in next line)
-<<<<<<< HEAD
             seed = None
         else:
             seed = self.lcp.seed
 
         # Generate a new problem with either the previous seed or a new seed
         self.lcp = self.new_lcp({'seed': seed})
-=======
-            self.lcp.seed = None
-    
->>>>>>> c1846134
 
         # Pull in the new problem seed
         self.set_state_from_lcp()
