# pylint: disable=W0223
"""Video is ungraded Xmodule for support video content."""

import json
import logging

from lxml import etree
from pkg_resources import resource_string, resource_listdir

from django.http import Http404

from xmodule.x_module import XModule
from xmodule.raw_module import RawDescriptor
from xblock.core import Integer, Scope, String

import datetime
import time

log = logging.getLogger(__name__)


class VideoFields(object):
<<<<<<< HEAD
    data = String(help="XML data for the problem",
        default='<video  youtube="0.75:JMD_ifUUfsU,1.0:OEoXaMPEzfM,1.25:AKqURZnYqpk,1.50:DYpADpL7jAY"/>',
        scope=Scope.content)
=======
    """Fields for `VideoModule` and `VideoDescriptor`."""
    data = String(help="XML data for the problem", scope=Scope.content)
>>>>>>> 3fe830a8
    position = Integer(help="Current position in the video", scope=Scope.user_state, default=0)


class VideoModule(VideoFields, XModule):
    """Video Xmodule."""
    video_time = 0
    icon_class = 'video'

    js = {
        'coffee': [
            resource_string(__name__, 'js/src/time.coffee'),
            resource_string(__name__, 'js/src/video/display.coffee')
        ] +
        [resource_string(__name__, 'js/src/video/display/' + filename)
         for filename
         in sorted(resource_listdir(__name__, 'js/src/video/display'))
         if filename.endswith('.coffee')]
    }
    css = {'scss': [resource_string(__name__, 'css/video/display.scss')]}
    js_module_name = "Video"

    def __init__(self, *args, **kwargs):
        XModule.__init__(self, *args, **kwargs)

        xmltree = etree.fromstring(self.data)
        self.youtube = xmltree.get('youtube')
        self.show_captions = xmltree.get('show_captions', 'true')
        self.source = self._get_source(xmltree)
        self.track = self._get_track(xmltree)
        self.start_time, self.end_time = self.get_timeframe(xmltree)

    def _get_source(self, xmltree):
        """Find the first valid source."""
        return self._get_first_external(xmltree, 'source')

    def _get_track(self, xmltree):
        """Find the first valid track."""
        return self._get_first_external(xmltree, 'track')

    def _get_first_external(self, xmltree, tag):
        """
        Will return the first valid element
        of the given tag.
        'valid' means has a non-empty 'src' attribute
        """
        result = None
        for element in xmltree.findall(tag):
            src = element.get('src')
            if src:
                result = src
                break
        return result

    def get_timeframe(self, xmltree):
        """ Converts 'from' and 'to' parameters in video tag to seconds.
        If there are no parameters, returns empty string. """

        def parse_time(str_time):
            """Converts s in '12:34:45' format to seconds. If s is
            None, returns empty string"""
            if str_time is None:
                return ''
            else:
                obj_time = time.strptime(str_time, '%H:%M:%S')
                return datetime.timedelta(
                    hours=obj_time.tm_hour,
                    minutes=obj_time.tm_min,
                    seconds=obj_time.tm_sec
                ).total_seconds()

        return parse_time(xmltree.get('from')), parse_time(xmltree.get('to'))

    def handle_ajax(self, dispatch, get):
        """This is not being called right now and we raise 404 error."""
        log.debug(u"GET {0}".format(get))
        log.debug(u"DISPATCH {0}".format(dispatch))
        raise Http404()

    def get_instance_state(self):
<<<<<<< HEAD
        # log.debug(u"STATE POSITION {0}".format(self.position))
=======
        """Return information about state (position)."""
>>>>>>> 3fe830a8
        return json.dumps({'position': self.position})

    def video_list(self):
        """Return video list."""
        return self.youtube

    def get_html(self):
        # We normally let JS parse this, but in the case that we need a hacked
        # out <object> player because YouTube has broken their <iframe> API for
        # the third time in a year, we need to extract it server side.
        normal_speed_video_id = None  # The 1.0 speed video

        # video_list() example:
        #   "0.75:nugHYNiD3fI,1.0:7m8pab1MfYY,1.25:3CxdPGXShq8,1.50:F-D7bOFCnXA"
        for video_id_str in self.video_list().split(","):
            if video_id_str.startswith("1.0:"):
                normal_speed_video_id = video_id_str.split(":")[1]

        return self.system.render_template('video.html', {
            'streams': self.video_list(),
            'id': self.location.html_id(),
            'position': self.position,
            'source': self.source,
            'track': self.track,
            'display_name': self.display_name_with_default,
            'caption_asset_path': "/static/subs/",
            'show_captions': self.show_captions,
            'start': self.start_time,
            'end': self.end_time,
            'normal_speed_video_id': normal_speed_video_id
        })


class VideoDescriptor(VideoFields, RawDescriptor):
    """Descriptor for `VideoModule`."""
    module_class = VideoModule
    stores_state = True<|MERGE_RESOLUTION|>--- conflicted
+++ resolved
@@ -11,6 +11,7 @@
 
 from xmodule.x_module import XModule
 from xmodule.raw_module import RawDescriptor
+from xmodule.contentstore.content import StaticContent
 from xblock.core import Integer, Scope, String
 
 import datetime
@@ -20,14 +21,10 @@
 
 
 class VideoFields(object):
-<<<<<<< HEAD
+    """Fields for `VideoModule` and `VideoDescriptor`."""
     data = String(help="XML data for the problem",
         default='<video  youtube="0.75:JMD_ifUUfsU,1.0:OEoXaMPEzfM,1.25:AKqURZnYqpk,1.50:DYpADpL7jAY"/>',
         scope=Scope.content)
-=======
-    """Fields for `VideoModule` and `VideoDescriptor`."""
-    data = String(help="XML data for the problem", scope=Scope.content)
->>>>>>> 3fe830a8
     position = Integer(help="Current position in the video", scope=Scope.user_state, default=0)
 
 
@@ -85,18 +82,16 @@
         """ Converts 'from' and 'to' parameters in video tag to seconds.
         If there are no parameters, returns empty string. """
 
-        def parse_time(str_time):
+        def parse_time(s):
             """Converts s in '12:34:45' format to seconds. If s is
             None, returns empty string"""
-            if str_time is None:
+            if s is None:
                 return ''
             else:
-                obj_time = time.strptime(str_time, '%H:%M:%S')
-                return datetime.timedelta(
-                    hours=obj_time.tm_hour,
-                    minutes=obj_time.tm_min,
-                    seconds=obj_time.tm_sec
-                ).total_seconds()
+                x = time.strptime(s, '%H:%M:%S')
+                return datetime.timedelta(hours=x.tm_hour,
+                                      minutes=x.tm_min,
+                                      seconds=x.tm_sec).total_seconds()
 
         return parse_time(xmltree.get('from')), parse_time(xmltree.get('to'))
 
@@ -107,11 +102,7 @@
         raise Http404()
 
     def get_instance_state(self):
-<<<<<<< HEAD
-        # log.debug(u"STATE POSITION {0}".format(self.position))
-=======
         """Return information about state (position)."""
->>>>>>> 3fe830a8
         return json.dumps({'position': self.position})
 
     def video_list(self):
