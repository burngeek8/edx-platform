import datetime
import feedparser
import json
import logging
import random
import re
import string       # pylint: disable=W0402
import urllib
import uuid
import time

from django.conf import settings
from django.contrib.auth import logout, authenticate, login
from django.contrib.auth.models import User
from django.contrib.auth.decorators import login_required
from django.contrib.auth.views import password_reset_confirm
from django.core.cache import cache
from django.core.context_processors import csrf
from django.core.mail import send_mail
from django.core.urlresolvers import reverse
from django.core.validators import validate_email, validate_slug, ValidationError
from django.core.exceptions import ObjectDoesNotExist
from django.db import IntegrityError, transaction
from django.http import HttpResponse, HttpResponseBadRequest, HttpResponseForbidden, HttpResponseNotAllowed, Http404
from django.shortcuts import redirect
from django_future.csrf import ensure_csrf_cookie
from django.utils.http import cookie_date
from django.utils.http import base36_to_int
from django.utils.translation import ugettext as _

from ratelimitbackend.exceptions import RateLimitException

from mitxmako.shortcuts import render_to_response, render_to_string
from bs4 import BeautifulSoup

from student.models import (Registration, UserProfile, TestCenterUser, TestCenterUserForm,
                            TestCenterRegistration, TestCenterRegistrationForm,
                            PendingNameChange, PendingEmailChange,
                            CourseEnrollment, unique_id_for_user,
                            get_testcenter_registration, CourseEnrollmentAllowed)

from student.forms import PasswordResetFormNoActive

from certificates.models import CertificateStatuses, certificate_status_for_student

from xmodule.course_module import CourseDescriptor
from xmodule.modulestore.exceptions import ItemNotFoundError
from xmodule.modulestore.django import modulestore

from collections import namedtuple

from courseware.courses import get_courses, sort_by_announcement
from courseware.access import has_access

from external_auth.models import ExternalAuthMap

from bulk_email.models import Optout

import track.views

from statsd import statsd
from pytz import UTC

log = logging.getLogger("mitx.student")
AUDIT_LOG = logging.getLogger("audit")

Article = namedtuple('Article', 'title url author image deck publication publish_date')


def csrf_token(context):
    ''' A csrf token that can be included in a form.
    '''
    csrf_token = context.get('csrf_token', '')
    if csrf_token == 'NOTPROVIDED':
        return ''
    return (u'<div style="display:none"><input type="hidden"'
            ' name="csrfmiddlewaretoken" value="%s" /></div>' % (csrf_token))


# NOTE: This view is not linked to directly--it is called from
# branding/views.py:index(), which is cached for anonymous users.
# This means that it should always return the same thing for anon
# users. (in particular, no switching based on query params allowed)
def index(request, extra_context={}, user=None):
    '''
    Render the edX main page.

    extra_context is used to allow immediate display of certain modal windows, eg signup,
    as used by external_auth.
    '''

    # The course selection work is done in courseware.courses.
    domain = settings.MITX_FEATURES.get('FORCE_UNIVERSITY_DOMAIN')  # normally False
    # do explicit check, because domain=None is valid
    if domain == False:
        domain = request.META.get('HTTP_HOST')

    courses = get_courses(None, domain=domain)
    courses = sort_by_announcement(courses)

    context = {'courses': courses}
    context.update(extra_context)
    return render_to_response('index.html', context)


def course_from_id(course_id):
    """Return the CourseDescriptor corresponding to this course_id"""
    course_loc = CourseDescriptor.id_to_location(course_id)
    return modulestore().get_instance(course_id, course_loc)

day_pattern = re.compile(r'\s\d+,\s')
multimonth_pattern = re.compile(r'\s?\-\s?\S+\s')


def _get_date_for_press(publish_date):
    # strip off extra months, and just use the first:
    date = re.sub(multimonth_pattern, ", ", publish_date)
    if re.search(day_pattern, date):
        date = datetime.datetime.strptime(date, "%B %d, %Y").replace(tzinfo=UTC)
    else:
        date = datetime.datetime.strptime(date, "%B, %Y").replace(tzinfo=UTC)
    return date


def press(request):
    json_articles = cache.get("student_press_json_articles")
    if json_articles is None:
        if hasattr(settings, 'RSS_URL'):
            content = urllib.urlopen(settings.PRESS_URL).read()
            json_articles = json.loads(content)
        else:
            content = open(settings.PROJECT_ROOT / "templates" / "press.json").read()
            json_articles = json.loads(content)
        cache.set("student_press_json_articles", json_articles)
    articles = [Article(**article) for article in json_articles]
    articles.sort(key=lambda item: _get_date_for_press(item.publish_date), reverse=True)
    return render_to_response('static_templates/press.html', {'articles': articles})


def process_survey_link(survey_link, user):
    """
    If {UNIQUE_ID} appears in the link, replace it with a unique id for the user.
    Currently, this is sha1(user.username).  Otherwise, return survey_link.
    """
    return survey_link.format(UNIQUE_ID=unique_id_for_user(user))


def cert_info(user, course):
    """
    Get the certificate info needed to render the dashboard section for the given
    student and course.  Returns a dictionary with keys:

    'status': one of 'generating', 'ready', 'notpassing', 'processing', 'restricted'
    'show_download_url': bool
    'download_url': url, only present if show_download_url is True
    'show_disabled_download_button': bool -- true if state is 'generating'
    'show_survey_button': bool
    'survey_url': url, only if show_survey_button is True
    'grade': if status is not 'processing'
    """
    if not course.has_ended():
        return {}

    return _cert_info(user, course, certificate_status_for_student(user, course.id))


def _cert_info(user, course, cert_status):
    """
    Implements the logic for cert_info -- split out for testing.
    """
    default_status = 'processing'

    default_info = {'status': default_status,
                    'show_disabled_download_button': False,
                    'show_download_url': False,
                    'show_survey_button': False}

    if cert_status is None:
        return default_info

    # simplify the status for the template using this lookup table
    template_state = {
        CertificateStatuses.generating: 'generating',
        CertificateStatuses.regenerating: 'generating',
        CertificateStatuses.downloadable: 'ready',
        CertificateStatuses.notpassing: 'notpassing',
        CertificateStatuses.restricted: 'restricted',
    }

    status = template_state.get(cert_status['status'], default_status)

    d = {'status': status,
         'show_download_url': status == 'ready',
         'show_disabled_download_button': status == 'generating', }

    if (status in ('generating', 'ready', 'notpassing', 'restricted') and
            course.end_of_course_survey_url is not None):
        d.update({
            'show_survey_button': True,
            'survey_url': process_survey_link(course.end_of_course_survey_url, user)})
    else:
        d['show_survey_button'] = False

    if status == 'ready':
        if 'download_url' not in cert_status:
            log.warning("User %s has a downloadable cert for %s, but no download url",
                        user.username, course.id)
            return default_info
        else:
            d['download_url'] = cert_status['download_url']

    if status in ('generating', 'ready', 'notpassing', 'restricted'):
        if 'grade' not in cert_status:
            # Note: as of 11/20/2012, we know there are students in this state-- cs169.1x,
            # who need to be regraded (we weren't tracking 'notpassing' at first).
            # We can add a log.warning here once we think it shouldn't happen.
            return default_info
        else:
            d['grade'] = cert_status['grade']

    return d


@ensure_csrf_cookie
def signin_user(request):
    """
    This view will display the non-modal login form
    """
    if request.user.is_authenticated():
        return redirect(reverse('dashboard'))

    context = {
        'course_id': request.GET.get('course_id'),
        'enrollment_action': request.GET.get('enrollment_action')
    }
    return render_to_response('login.html', context)


@ensure_csrf_cookie
def register_user(request, extra_context=None):
    """
    This view will display the non-modal registration form
    """
    if request.user.is_authenticated():
        return redirect(reverse('dashboard'))

    context = {
        'course_id': request.GET.get('course_id'),
        'enrollment_action': request.GET.get('enrollment_action')
    }
    if extra_context is not None:
        context.update(extra_context)

    return render_to_response('register.html', context)


@login_required
@ensure_csrf_cookie
def dashboard(request):
    user = request.user
    enrollments = CourseEnrollment.objects.filter(user=user)

    # Build our courses list for the user, but ignore any courses that no longer
    # exist (because the course IDs have changed). Still, we don't delete those
    # enrollments, because it could have been a data push snafu.
    courses = []
    for enrollment in enrollments:
        try:
            courses.append(course_from_id(enrollment.course_id))
        except ItemNotFoundError:
            log.error("User {0} enrolled in non-existent course {1}"
                      .format(user.username, enrollment.course_id))

    course_optouts = Optout.objects.filter(email=user.email).values_list('course_id', flat=True)

    message = ""
    if not user.is_active:
        message = render_to_string('registration/activate_account_notice.html', {'email': user.email})

    # Global staff can see what courses errored on their dashboard
    staff_access = False
    errored_courses = {}
    if has_access(user, 'global', 'staff'):
        # Show any courses that errored on load
        staff_access = True
        errored_courses = modulestore().get_errored_courses()

    show_courseware_links_for = frozenset(course.id for course in courses
                                          if has_access(request.user, course, 'load'))

    cert_statuses = {course.id: cert_info(request.user, course) for course in courses}

    exam_registrations = {course.id: exam_registration_info(request.user, course) for course in courses}

    # get info w.r.t ExternalAuthMap
    external_auth_map = None
    try:
        external_auth_map = ExternalAuthMap.objects.get(user=user)
    except ExternalAuthMap.DoesNotExist:
        pass

    context = {'courses': courses,
               'course_optouts': course_optouts,
               'message': message,
               'external_auth_map': external_auth_map,
               'staff_access': staff_access,
               'errored_courses': errored_courses,
               'show_courseware_links_for': show_courseware_links_for,
               'cert_statuses': cert_statuses,
               'exam_registrations': exam_registrations,
               }

    return render_to_response('dashboard.html', context)


def try_change_enrollment(request):
    """
    This method calls change_enrollment if the necessary POST
    parameters are present, but does not return anything. It
    simply logs the result or exception. This is usually
    called after a registration or login, as secondary action.
    It should not interrupt a successful registration or login.
    """
    if 'enrollment_action' in request.POST:
        try:
            enrollment_response = change_enrollment(request)
            # There isn't really a way to display the results to the user, so we just log it
            # We expect the enrollment to be a success, and will show up on the dashboard anyway
            log.info(
                "Attempted to automatically enroll after login. Response code: {0}; response body: {1}".format(
                    enrollment_response.status_code,
                    enrollment_response.content
                )
            )
        except Exception, e:
            log.exception("Exception automatically enrolling after login: {0}".format(str(e)))


def change_enrollment(request):
    """
    Modify the enrollment status for the logged-in user.

    The request parameter must be a POST request (other methods return 405)
    that specifies course_id and enrollment_action parameters. If course_id or
    enrollment_action is not specified, if course_id is not valid, if
    enrollment_action is something other than "enroll" or "unenroll", if
    enrollment_action is "enroll" and enrollment is closed for the course, or
    if enrollment_action is "unenroll" and the user is not enrolled in the
    course, a 400 error will be returned. If the user is not logged in, 403
    will be returned; it is important that only this case return 403 so the
    front end can redirect the user to a registration or login page when this
    happens. This function should only be called from an AJAX request or
    as a post-login/registration helper, so the error messages in the responses
    should never actually be user-visible.
    """
    if request.method != "POST":
        return HttpResponseNotAllowed(["POST"])

    user = request.user
    if not user.is_authenticated():
        return HttpResponseForbidden()

    action = request.POST.get("enrollment_action")
    course_id = request.POST.get("course_id")
    if course_id is None:
        return HttpResponseBadRequest(_("Course id not specified"))

    if action == "enroll":
        # Make sure the course exists
        # We don't do this check on unenroll, or a bad course id can't be unenrolled from
        try:
            course = course_from_id(course_id)
        except ItemNotFoundError:
            log.warning("User {0} tried to enroll in non-existent course {1}"
                        .format(user.username, course_id))
            return HttpResponseBadRequest(_("Course id is invalid"))

        if not has_access(user, course, 'enroll'):
            return HttpResponseBadRequest(_("Enrollment is closed"))

        org, course_num, run = course_id.split("/")
        statsd.increment("common.student.enrollment",
                         tags=["org:{0}".format(org),
                               "course:{0}".format(course_num),
                               "run:{0}".format(run)])

        try:
            enrollment, _created = CourseEnrollment.objects.get_or_create(user=user, course_id=course.id)
        except IntegrityError:
            # If we've already created this enrollment in a separate transaction,
            # then just continue
            pass
        return HttpResponse()

    elif action == "unenroll":
        try:
            enrollment = CourseEnrollment.objects.get(user=user, course_id=course_id)
            enrollment.delete()

            org, course_num, run = course_id.split("/")
            statsd.increment("common.student.unenrollment",
                             tags=["org:{0}".format(org),
                                   "course:{0}".format(course_num),
                                   "run:{0}".format(run)])

            return HttpResponse()
        except CourseEnrollment.DoesNotExist:
            return HttpResponseBadRequest(_("You are not enrolled in this course"))
    else:
        return HttpResponseBadRequest(_("Enrollment action is invalid"))


@ensure_csrf_cookie
def accounts_login(request, error=""):

    return render_to_response('login.html', {'error': error})


# Need different levels of logging
@ensure_csrf_cookie
def login_user(request, error=""):
    ''' AJAX request to log in the user. '''
    if 'email' not in request.POST or 'password' not in request.POST:
        return HttpResponse(json.dumps({'success': False,
                                        'value': _('There was an error receiving your login information. Please email us.')}))  # TODO: User error message

    email = request.POST['email']
    password = request.POST['password']
    try:
        user = User.objects.get(email=email)
    except User.DoesNotExist:
        AUDIT_LOG.warning(u"Login failed - Unknown user email: {0}".format(email))
        user = None

    # if the user doesn't exist, we want to set the username to an invalid
    # username so that authentication is guaranteed to fail and we can take
    # advantage of the ratelimited backend
    username = user.username if user else ""
    try:
        user = authenticate(username=username, password=password, request=request)
    # this occurs when there are too many attempts from the same IP address
    except RateLimitException:
        return HttpResponse(json.dumps({'success': False,
                                        'value': _('Too many failed login attempts. Try again later.')}))
    if user is None:
        # if we didn't find this username earlier, the account for this email
        # doesn't exist, and doesn't have a corresponding password
        if username != "":
            AUDIT_LOG.warning(u"Login failed - password for {0} is invalid".format(email))
        return HttpResponse(json.dumps({'success': False,
                                        'value': _('Email or password is incorrect.')}))

    if user is not None and user.is_active:
        try:
            # We do not log here, because we have a handler registered
            # to perform logging on successful logins.
            login(request, user)
            if request.POST.get('remember') == 'true':
                request.session.set_expiry(604800)
                log.debug("Setting user session to never expire")
            else:
                request.session.set_expiry(0)
        except Exception as e:
            AUDIT_LOG.critical("Login failed - Could not create session. Is memcached running?")
            log.critical("Login failed - Could not create session. Is memcached running?")
            log.exception(e)
            raise

        try_change_enrollment(request)

        statsd.increment("common.student.successful_login")
        response = HttpResponse(json.dumps({'success': True}))

        # set the login cookie for the edx marketing site
        # we want this cookie to be accessed via javascript
        # so httponly is set to None

        if request.session.get_expire_at_browser_close():
            max_age = None
            expires = None
        else:
            max_age = request.session.get_expiry_age()
            expires_time = time.time() + max_age
            expires = cookie_date(expires_time)

        response.set_cookie(settings.EDXMKTG_COOKIE_NAME,
                            'true', max_age=max_age,
                            expires=expires, domain=settings.SESSION_COOKIE_DOMAIN,
                            path='/',
                            secure=None,
                            httponly=None)

        return response

    AUDIT_LOG.warning(u"Login failed - Account not active for user {0}, resending activation".format(username))

    reactivation_email_for_user(user)
    not_activated_msg = _("This account has not been activated. We have sent another activation message. Please check your e-mail for the activation instructions.")
    return HttpResponse(json.dumps({'success': False,
                                    'value': not_activated_msg}))


@ensure_csrf_cookie
def logout_user(request):
    '''
    HTTP request to log out the user. Redirects to marketing page.
    Deletes both the CSRF and sessionid cookies so the marketing
    site can determine the logged in state of the user
    '''
    # We do not log here, because we have a handler registered
    # to perform logging on successful logouts.
    logout(request)
    response = redirect('/')
    response.delete_cookie(settings.EDXMKTG_COOKIE_NAME,
                           path='/',
                           domain=settings.SESSION_COOKIE_DOMAIN)
    return response


@login_required
@ensure_csrf_cookie
def change_setting(request):
    ''' JSON call to change a profile setting: Right now, location
    '''
    # TODO (vshnayder): location is no longer used
    up = UserProfile.objects.get(user=request.user)  # request.user.profile_cache
    if 'location' in request.POST:
        up.location = request.POST['location']
    up.save()

    return HttpResponse(json.dumps({'success': True,
                                    'location': up.location, }))


def _do_create_account(post_vars):
    """
    Given cleaned post variables, create the User and UserProfile objects, as well as the
    registration for this user.

    Returns a tuple (User, UserProfile, Registration).

    Note: this function is also used for creating test users.
    """
    user = User(username=post_vars['username'],
                email=post_vars['email'],
                is_active=False)
    user.set_password(post_vars['password'])
    registration = Registration()
    # TODO: Rearrange so that if part of the process fails, the whole process fails.
    # Right now, we can have e.g. no registration e-mail sent out and a zombie account
    try:
        user.save()
    except IntegrityError:
        js = {'success': False}
        # Figure out the cause of the integrity error
        if len(User.objects.filter(username=post_vars['username'])) > 0:
            js['value'] = _("An account with the Public Username '{username}' already exists.").format(username=post_vars['username'])
            js['field'] = 'username'
            return HttpResponse(json.dumps(js))

        if len(User.objects.filter(email=post_vars['email'])) > 0:
            js['value'] = _("An account with the Email '{email}' already exists.").format(email=post_vars['email'])
            js['field'] = 'email'
            return HttpResponse(json.dumps(js))

        raise

    registration.register(user)

    profile = UserProfile(user=user)
    profile.name = post_vars['name']
    profile.level_of_education = post_vars.get('level_of_education')
    profile.gender = post_vars.get('gender')
    profile.mailing_address = post_vars.get('mailing_address')
    profile.goals = post_vars.get('goals')

    try:
        profile.year_of_birth = int(post_vars['year_of_birth'])
    except (ValueError, KeyError):
        # If they give us garbage, just ignore it instead
        # of asking them to put an integer.
        profile.year_of_birth = None
    try:
        profile.save()
    except Exception:
        log.exception("UserProfile creation failed for user {id}.".format(id=user.id))
    return (user, profile, registration)


@ensure_csrf_cookie
def create_account(request, post_override=None):
    '''
    JSON call to create new edX account.
    Used by form in signup_modal.html, which is included into navigation.html
    '''
    js = {'success': False}

    post_vars = post_override if post_override else request.POST

    # if doing signup for an external authorization, then get email, password, name from the eamap
    # don't use the ones from the form, since the user could have hacked those
    # unless originally we didn't get a valid email or name from the external auth
    DoExternalAuth = 'ExternalAuthMap' in request.session
    if DoExternalAuth:
        eamap = request.session['ExternalAuthMap']
        try:
            validate_email(eamap.external_email)
            email = eamap.external_email
        except ValidationError:
            email = post_vars.get('email', '')
        if eamap.external_name.strip() == '':
            name = post_vars.get('name', '')
        else:
            name = eamap.external_name
        password = eamap.internal_password
        post_vars = dict(post_vars.items())
        post_vars.update(dict(email=email, name=name, password=password))
        log.debug(u'In create_account with external_auth: user = %s, email=%s', name, email)

    # Confirm we have a properly formed request
    for a in ['username', 'email', 'password', 'name']:
        if a not in post_vars:
            js['value'] = _("Error (401 {field}). E-mail us.").format(field=a)
            js['field'] = a
            return HttpResponse(json.dumps(js))

    if post_vars.get('honor_code', 'false') != u'true':
        js['value'] = _("To enroll, you must follow the honor code.").format(field=a)
        js['field'] = 'honor_code'
        return HttpResponse(json.dumps(js))

    # Can't have terms of service for certain SHIB users, like at Stanford
    tos_not_required = settings.MITX_FEATURES.get("AUTH_USE_SHIB") \
                       and settings.MITX_FEATURES.get('SHIB_DISABLE_TOS') \
                       and DoExternalAuth and ("shib" in eamap.external_domain)

    if not tos_not_required:
        if post_vars.get('terms_of_service', 'false') != u'true':
            js['value'] = _("You must accept the terms of service.").format(field=a)
            js['field'] = 'terms_of_service'
            return HttpResponse(json.dumps(js))

    # Confirm appropriate fields are there.
    # TODO: Check e-mail format is correct.
    # TODO: Confirm e-mail is not from a generic domain (mailinator, etc.)? Not sure if
    # this is a good idea
    # TODO: Check password is sane

    required_post_vars = ['username', 'email', 'name', 'password', 'terms_of_service', 'honor_code']
    if tos_not_required:
        required_post_vars = ['username', 'email', 'name', 'password', 'honor_code']

    for a in required_post_vars:
        if len(post_vars[a]) < 2:
            error_str = {'username': 'Username must be minimum of two characters long.',
                         'email': 'A properly formatted e-mail is required.',
                         'name': 'Your legal name must be a minimum of two characters long.',
                         'password': 'A valid password is required.',
                         'terms_of_service': 'Accepting Terms of Service is required.',
                         'honor_code': 'Agreeing to the Honor Code is required.'}
            js['value'] = error_str[a]
            js['field'] = a
            return HttpResponse(json.dumps(js))

    try:
        validate_email(post_vars['email'])
    except ValidationError:
        js['value'] = _("Valid e-mail is required.").format(field=a)
        js['field'] = 'email'
        return HttpResponse(json.dumps(js))

    try:
        validate_slug(post_vars['username'])
    except ValidationError:
        js['value'] = _("Username should only consist of A-Z and 0-9, with no spaces.").format(field=a)
        js['field'] = 'username'
        return HttpResponse(json.dumps(js))

    # Ok, looks like everything is legit.  Create the account.
    ret = _do_create_account(post_vars)
    if isinstance(ret, HttpResponse):  # if there was an error then return that
        return ret
    (user, profile, registration) = ret

    d = {'name': post_vars['name'],
         'key': registration.activation_key,
         }

    # composes activation email
    subject = render_to_string('emails/activation_email_subject.txt', d)
    # Email subject *must not* contain newlines
    subject = ''.join(subject.splitlines())
    message = render_to_string('emails/activation_email.txt', d)

    # dont send email if we are doing load testing or random user generation for some reason
    if not (settings.MITX_FEATURES.get('AUTOMATIC_AUTH_FOR_LOAD_TESTING')):
        try:
            if settings.MITX_FEATURES.get('REROUTE_ACTIVATION_EMAIL'):
                dest_addr = settings.MITX_FEATURES['REROUTE_ACTIVATION_EMAIL']
                message = ("Activation for %s (%s): %s\n" % (user, user.email, profile.name) +
                           '-' * 80 + '\n\n' + message)
                send_mail(subject, message, settings.DEFAULT_FROM_EMAIL, [dest_addr], fail_silently=False)
            else:
                _res = user.email_user(subject, message, settings.DEFAULT_FROM_EMAIL)
        except:
            log.warning('Unable to send activation email to user', exc_info=True)
            js['value'] = _('Could not send activation e-mail.')
            return HttpResponse(json.dumps(js))

    # Immediately after a user creates an account, we log them in. They are only
    # logged in until they close the browser. They can't log in again until they click
    # the activation link from the email.
    login_user = authenticate(username=post_vars['username'], password=post_vars['password'])
    login(request, login_user)
    request.session.set_expiry(0)

    # TODO: there is no error checking here to see that the user actually logged in successfully,
    # and is not yet an active user.
    if login_user is not None:
        AUDIT_LOG.info(u"Login success on new account creation - {0}".format(login_user.username))

    if DoExternalAuth:
        eamap.user = login_user
        eamap.dtsignup = datetime.datetime.now(UTC)
        eamap.save()
        AUDIT_LOG.info("User registered with external_auth %s", post_vars['username'])
        AUDIT_LOG.info('Updated ExternalAuthMap for %s to be %s', post_vars['username'], eamap)

        if settings.MITX_FEATURES.get('BYPASS_ACTIVATION_EMAIL_FOR_EXTAUTH'):
            log.info('bypassing activation email')
            login_user.is_active = True
            login_user.save()
            AUDIT_LOG.info(u"Login activated on extauth account - {0} ({1})".format(login_user.username, login_user.email))

    try_change_enrollment(request)

    statsd.increment("common.student.account_created")

    js = {'success': True}
    HttpResponse(json.dumps(js), mimetype="application/json")

    response = HttpResponse(json.dumps({'success': True}))

    # set the login cookie for the edx marketing site
    # we want this cookie to be accessed via javascript
    # so httponly is set to None

    if request.session.get_expire_at_browser_close():
        max_age = None
        expires = None
    else:
        max_age = request.session.get_expiry_age()
        expires_time = time.time() + max_age
        expires = cookie_date(expires_time)

    response.set_cookie(settings.EDXMKTG_COOKIE_NAME,
                        'true', max_age=max_age,
                        expires=expires, domain=settings.SESSION_COOKIE_DOMAIN,
                        path='/',
                        secure=None,
                        httponly=None)
    return response


def exam_registration_info(user, course):
    """ Returns a Registration object if the user is currently registered for a current
    exam of the course.  Returns None if the user is not registered, or if there is no
    current exam for the course.
    """
    exam_info = course.current_test_center_exam
    if exam_info is None:
        return None

    exam_code = exam_info.exam_series_code
    registrations = get_testcenter_registration(user, course.id, exam_code)
    if registrations:
        registration = registrations[0]
    else:
        registration = None
    return registration


@login_required
@ensure_csrf_cookie
def begin_exam_registration(request, course_id):
    """ Handles request to register the user for the current
    test center exam of the specified course.  Called by form
    in dashboard.html.
    """
    user = request.user

    try:
        course = course_from_id(course_id)
    except ItemNotFoundError:
        log.error("User {0} enrolled in non-existent course {1}".format(user.username, course_id))
        raise Http404

    # get the exam to be registered for:
    # (For now, we just assume there is one at most.)
    # if there is no exam now (because someone bookmarked this stupid page),
    # then return a 404:
    exam_info = course.current_test_center_exam
    if exam_info is None:
        raise Http404

    # determine if the user is registered for this course:
    registration = exam_registration_info(user, course)

    # we want to populate the registration page with the relevant information,
    # if it already exists.  Create an empty object otherwise.
    try:
        testcenteruser = TestCenterUser.objects.get(user=user)
    except TestCenterUser.DoesNotExist:
        testcenteruser = TestCenterUser()
        testcenteruser.user = user

    context = {'course': course,
               'user': user,
               'testcenteruser': testcenteruser,
               'registration': registration,
               'exam_info': exam_info,
               }

    return render_to_response('test_center_register.html', context)


@ensure_csrf_cookie
def create_exam_registration(request, post_override=None):
    '''
    JSON call to create a test center exam registration.
    Called by form in test_center_register.html
    '''
    post_vars = post_override if post_override else request.POST

    # first determine if we need to create a new TestCenterUser, or if we are making any update
    # to an existing TestCenterUser.
    username = post_vars['username']
    user = User.objects.get(username=username)
    course_id = post_vars['course_id']
    course = course_from_id(course_id)  # assume it will be found....

    # make sure that any demographic data values received from the page have been stripped.
    # Whitespace is not an acceptable response for any of these values
    demographic_data = {}
    for fieldname in TestCenterUser.user_provided_fields():
        if fieldname in post_vars:
            demographic_data[fieldname] = (post_vars[fieldname]).strip()
    try:
        testcenter_user = TestCenterUser.objects.get(user=user)
        needs_updating = testcenter_user.needs_update(demographic_data)
        log.info("User {0} enrolled in course {1} {2}updating demographic info for exam registration".format(user.username, course_id, "" if needs_updating else "not "))
    except TestCenterUser.DoesNotExist:
        # do additional initialization here:
        testcenter_user = TestCenterUser.create(user)
        needs_updating = True
        log.info("User {0} enrolled in course {1} creating demographic info for exam registration".format(user.username, course_id))

    # perform validation:
    if needs_updating:
        # first perform validation on the user information
        # using a Django Form.
        form = TestCenterUserForm(instance=testcenter_user, data=demographic_data)
        if form.is_valid():
            form.update_and_save()
        else:
            response_data = {'success': False}
            # return a list of errors...
            response_data['field_errors'] = form.errors
            response_data['non_field_errors'] = form.non_field_errors()
            return HttpResponse(json.dumps(response_data), mimetype="application/json")

    # create and save the registration:
    needs_saving = False
    exam = course.current_test_center_exam
    exam_code = exam.exam_series_code
    registrations = get_testcenter_registration(user, course_id, exam_code)
    if registrations:
        registration = registrations[0]
        # NOTE: we do not bother to check here to see if the registration has changed,
        # because at the moment there is no way for a user to change anything about their
        # registration.  They only provide an optional accommodation request once, and
        # cannot make changes to it thereafter.
        # It is possible that the exam_info content has been changed, such as the
        # scheduled exam dates, but those kinds of changes should not be handled through
        # this registration screen.

    else:
        accommodation_request = post_vars.get('accommodation_request', '')
        registration = TestCenterRegistration.create(testcenter_user, exam, accommodation_request)
        needs_saving = True
        log.info("User {0} enrolled in course {1} creating new exam registration".format(user.username, course_id))

    if needs_saving:
        # do validation of registration.  (Mainly whether an accommodation request is too long.)
        form = TestCenterRegistrationForm(instance=registration, data=post_vars)
        if form.is_valid():
            form.update_and_save()
        else:
            response_data = {'success': False}
            # return a list of errors...
            response_data['field_errors'] = form.errors
            response_data['non_field_errors'] = form.non_field_errors()
            return HttpResponse(json.dumps(response_data), mimetype="application/json")

    # only do the following if there is accommodation text to send,
    # and a destination to which to send it.
    # TODO: still need to create the accommodation email templates
#    if 'accommodation_request' in post_vars and 'TESTCENTER_ACCOMMODATION_REQUEST_EMAIL' in settings:
#        d = {'accommodation_request': post_vars['accommodation_request'] }
#
#        # composes accommodation email
#        subject = render_to_string('emails/accommodation_email_subject.txt', d)
#        # Email subject *must not* contain newlines
#        subject = ''.join(subject.splitlines())
#        message = render_to_string('emails/accommodation_email.txt', d)
#
#        try:
#            dest_addr = settings['TESTCENTER_ACCOMMODATION_REQUEST_EMAIL']
#            from_addr = user.email
#            send_mail(subject, message, from_addr, [dest_addr], fail_silently=False)
#        except:
#            log.exception(sys.exc_info())
#            response_data = {'success': False}
#            response_data['non_field_errors'] =  [ 'Could not send accommodation e-mail.', ]
#            return HttpResponse(json.dumps(response_data), mimetype="application/json")

    js = {'success': True}
    return HttpResponse(json.dumps(js), mimetype="application/json")


def auto_auth(request):
    """
    Automatically logs the user in with a generated random credentials
    This view is only accessible when
    settings.MITX_SETTINGS['AUTOMATIC_AUTH_FOR_LOAD_TESTING'] is true.
    """

    def get_dummy_post_data(username, password):
        """
        Return a dictionary suitable for passing to post_vars of _do_create_account or post_override
        of create_account, with specified username and password.
        """

        return {'username': username,
                'email': username + "_dummy_test@mitx.mit.edu",
                'password': password,
                'name': username + " " + username,
                'honor_code': u'true',
                'terms_of_service': u'true', }

    # generate random user ceredentials from a small name space (determined by settings)
    name_base = 'USER_'
    pass_base = 'PASS_'

    max_users = settings.MITX_FEATURES.get('MAX_AUTO_AUTH_USERS', 200)
    number = random.randint(1, max_users)

    username = name_base + str(number)
    password = pass_base + str(number)

    # if they already are a user, log in
    try:
        user = User.objects.get(username=username)
        user = authenticate(username=username, password=password, request=request)
        login(request, user)

    # else create and activate account info
    except ObjectDoesNotExist:
        post_override = get_dummy_post_data(username, password)
        create_account(request, post_override=post_override)
        request.user.is_active = True
        request.user.save()

    # return empty success
    return HttpResponse('')


@ensure_csrf_cookie
def activate_account(request, key):
    ''' When link in activation e-mail is clicked
    '''
    r = Registration.objects.filter(activation_key=key)
    if len(r) == 1:
        user_logged_in = request.user.is_authenticated()
        already_active = True
        if not r[0].user.is_active:
            r[0].activate()
            already_active = False

        # Enroll student in any pending courses he/she may have if auto_enroll flag is set
        student = User.objects.filter(id=r[0].user_id)
        if student:
            ceas = CourseEnrollmentAllowed.objects.filter(email=student[0].email)
            for cea in ceas:
                if cea.auto_enroll:
                    course_id = cea.course_id
                    _enrollment, _created = CourseEnrollment.objects.get_or_create(user_id=student[0].id, course_id=course_id)

        resp = render_to_response("registration/activation_complete.html", {'user_logged_in': user_logged_in, 'already_active': already_active})
        return resp
    if len(r) == 0:
        return render_to_response("registration/activation_invalid.html", {'csrf': csrf(request)['csrf_token']})
    return HttpResponse(_("Unknown error. Please e-mail us to let us know how it happened."))


@ensure_csrf_cookie
def password_reset(request):
    ''' Attempts to send a password reset e-mail. '''
    if request.method != "POST":
        raise Http404

    form = PasswordResetFormNoActive(request.POST)
    if form.is_valid():
        form.save(use_https=request.is_secure(),
                  from_email=settings.DEFAULT_FROM_EMAIL,
                  request=request,
                  domain_override=request.get_host())
        return HttpResponse(json.dumps({'success': True,
                                        'value': render_to_string('registration/password_reset_done.html', {})}))
    else:
        return HttpResponse(json.dumps({'success': False,
                                        'error': _('Invalid e-mail or user')}))


def password_reset_confirm_wrapper(request, uidb36=None, token=None):
    ''' A wrapper around django.contrib.auth.views.password_reset_confirm.
        Needed because we want to set the user as active at this step.
    '''
    # cribbed from django.contrib.auth.views.password_reset_confirm
    try:
        uid_int = base36_to_int(uidb36)
        user = User.objects.get(id=uid_int)
        user.is_active = True
        user.save()
    except (ValueError, User.DoesNotExist):
        pass
    return password_reset_confirm(request, uidb36=uidb36, token=token)


def reactivation_email_for_user(user):
    try:
        reg = Registration.objects.get(user=user)
    except Registration.DoesNotExist:
        return HttpResponse(json.dumps({'success': False,
                                        'error': _('No inactive user with this e-mail exists')}))

    d = {'name': user.profile.name,
         'key': reg.activation_key}

    subject = render_to_string('emails/activation_email_subject.txt', d)
    subject = ''.join(subject.splitlines())
    message = render_to_string('emails/activation_email.txt', d)

    try:
        _res = user.email_user(subject, message, settings.DEFAULT_FROM_EMAIL)
    except:
        log.warning('Unable to send reactivation email', exc_info=True)
        return HttpResponse(json.dumps({'success': False, 'error': _('Unable to send reactivation email')}))

    return HttpResponse(json.dumps({'success': True}))


@ensure_csrf_cookie
def change_email_request(request):
    ''' AJAX call from the profile page. User wants a new e-mail.
    '''
    ## Make sure it checks for existing e-mail conflicts
    if not request.user.is_authenticated:
        raise Http404

    user = request.user

    if not user.check_password(request.POST['password']):
        return HttpResponse(json.dumps({'success': False,
                                        'error': _('Invalid password')}))

    new_email = request.POST['new_email']
    try:
        validate_email(new_email)
    except ValidationError:
        return HttpResponse(json.dumps({'success': False,
                                        'error': _('Valid e-mail address required.')}))

    if User.objects.filter(email=new_email).count() != 0:
        ## CRITICAL TODO: Handle case sensitivity for e-mails
        return HttpResponse(json.dumps({'success': False,
                                        'error': _('An account with this e-mail already exists.')}))

    pec_list = PendingEmailChange.objects.filter(user=request.user)
    if len(pec_list) == 0:
        pec = PendingEmailChange()
        pec.user = user
    else:
        pec = pec_list[0]

    pec.new_email = request.POST['new_email']
    pec.activation_key = uuid.uuid4().hex
    pec.save()

    if pec.new_email == user.email:
        pec.delete()
        return HttpResponse(json.dumps({'success': False,
                                        'error': _('Old email is the same as the new email.')}))

    d = {'key': pec.activation_key,
         'old_email': user.email,
         'new_email': pec.new_email}

    subject = render_to_string('emails/email_change_subject.txt', d)
    subject = ''.join(subject.splitlines())
    message = render_to_string('emails/email_change.txt', d)

    _res = send_mail(subject, message, settings.DEFAULT_FROM_EMAIL, [pec.new_email])

    return HttpResponse(json.dumps({'success': True}))


@ensure_csrf_cookie
@transaction.commit_manually
def confirm_email_change(request, key):
    ''' User requested a new e-mail. This is called when the activation
    link is clicked. We confirm with the old e-mail, and update
    '''
    try:
        try:
            pec = PendingEmailChange.objects.get(activation_key=key)
        except PendingEmailChange.DoesNotExist:
            transaction.rollback()
            return render_to_response("invalid_email_key.html", {})

        user = pec.user
        address_context = {
            'old_email': user.email,
            'new_email': pec.new_email
        }

        if len(User.objects.filter(email=pec.new_email)) != 0:
            transaction.rollback()
            return render_to_response("email_exists.html", {})

        subject = render_to_string('emails/email_change_subject.txt', address_context)
        subject = ''.join(subject.splitlines())
        message = render_to_string('emails/confirm_email_change.txt', address_context)
        up = UserProfile.objects.get(user=user)
        meta = up.get_meta()
        if 'old_emails' not in meta:
            meta['old_emails'] = []
        meta['old_emails'].append([user.email, datetime.datetime.now(UTC).isoformat()])
        up.set_meta(meta)
        up.save()
        # Send it to the old email...
        try:
            user.email_user(subject, message, settings.DEFAULT_FROM_EMAIL)
        except Exception:
            transaction.rollback()
            log.warning('Unable to send confirmation email to old address', exc_info=True)
            return render_to_response("email_change_failed.html", {'email': user.email})

        user.email = pec.new_email
        user.save()
        pec.delete()
        # And send it to the new email...
        try:
            user.email_user(subject, message, settings.DEFAULT_FROM_EMAIL)
        except Exception:
            transaction.rollback()
            log.warning('Unable to send confirmation email to new address', exc_info=True)
            return render_to_response("email_change_failed.html", {'email': pec.new_email})

        transaction.commit()
        return render_to_response("email_change_successful.html", address_context)
    except Exception:
        # If we get an unexpected exception, be sure to rollback the transaction
        transaction.rollback()
        raise


@ensure_csrf_cookie
def change_name_request(request):
    ''' Log a request for a new name. '''
    if not request.user.is_authenticated:
        raise Http404

    try:
        pnc = PendingNameChange.objects.get(user=request.user)
    except PendingNameChange.DoesNotExist:
        pnc = PendingNameChange()
    pnc.user = request.user
    pnc.new_name = request.POST['new_name']
    pnc.rationale = request.POST['rationale']
    if len(pnc.new_name) < 2:
        return HttpResponse(json.dumps({'success': False, 'error': _('Name required')}))
    pnc.save()

    # The following automatically accepts name change requests. Remove this to
    # go back to the old system where it gets queued up for admin approval.
    accept_name_change_by_id(pnc.id)

    return HttpResponse(json.dumps({'success': True}))


@ensure_csrf_cookie
def pending_name_changes(request):
    ''' Web page which allows staff to approve or reject name changes. '''
    if not request.user.is_staff:
        raise Http404

    changes = list(PendingNameChange.objects.all())
    js = {'students': [{'new_name': c.new_name,
                        'rationale': c.rationale,
                        'old_name': UserProfile.objects.get(user=c.user).name,
                        'email': c.user.email,
                        'uid': c.user.id,
                        'cid': c.id} for c in changes]}
    return render_to_response('name_changes.html', js)


@ensure_csrf_cookie
def reject_name_change(request):
    ''' JSON: Name change process. Course staff clicks 'reject' on a given name change '''
    if not request.user.is_staff:
        raise Http404

    try:
        pnc = PendingNameChange.objects.get(id=int(request.POST['id']))
    except PendingNameChange.DoesNotExist:
        return HttpResponse(json.dumps({'success': False, 'error': _('Invalid ID')}))

    pnc.delete()
    return HttpResponse(json.dumps({'success': True}))


def accept_name_change_by_id(id):
    try:
        pnc = PendingNameChange.objects.get(id=id)
    except PendingNameChange.DoesNotExist:
        return HttpResponse(json.dumps({'success': False, 'error': _('Invalid ID')}))

    u = pnc.user
    up = UserProfile.objects.get(user=u)

    # Save old name
    meta = up.get_meta()
    if 'old_names' not in meta:
        meta['old_names'] = []
    meta['old_names'].append([up.name, pnc.rationale, datetime.datetime.now(UTC).isoformat()])
    up.set_meta(meta)

    up.name = pnc.new_name
    up.save()
    pnc.delete()

    return HttpResponse(json.dumps({'success': True}))


@ensure_csrf_cookie
def accept_name_change(request):
    ''' JSON: Name change process. Course staff clicks 'accept' on a given name change

    We used this during the prototype but now we simply record name changes instead
    of manually approving them. Still keeping this around in case we want to go
    back to this approval method.
    '''
    if not request.user.is_staff:
        raise Http404

<<<<<<< HEAD
    return accept_name_change_by_id(int(request.POST['id']))


@ensure_csrf_cookie
def change_email_settings(request):
    """Modify logged-in user's setting for receiving emails from a course."""
    if request.method != "POST":
        return HttpResponseNotAllowed(["POST"])

    user = request.user
    if not user.is_authenticated():
        return HttpResponseForbidden()

    course_id = request.POST.get("course_id")
    receive_emails = request.POST.get("receive_emails")
    if receive_emails:
        Optout.objects.filter(email=user.email, course_id=course_id).delete()
        log.info(u"User {0} ({1}) opted to receive emails from course {2}".format(user.username, user.email, course_id))
        track.views.server_track(request, "change-email-settings", {"receive_emails": "yes", "course": course_id}, page='dashboard')
    else:
        Optout.objects.get_or_create(email=request.user.email, course_id=course_id)
        log.info(u"User {0} ({1}) opted out of receiving emails from course {2}".format(user.username, user.email, course_id))
        track.views.server_track(request, "change-email-settings", {"receive_emails": "no", "course": course_id}, page='dashboard')

    return HttpResponse(json.dumps({'success': True}))


def _get_news(top=None):
    "Return the n top news items on settings.RSS_URL"

    # Don't return anything if we're in a themed site
    if settings.MITX_FEATURES["USE_CUSTOM_THEME"]:
        return None

    feed_data = cache.get("students_index_rss_feed_data")
    if feed_data is None:
        if hasattr(settings, 'RSS_URL'):
            feed_data = urllib.urlopen(settings.RSS_URL).read()
        else:
            feed_data = render_to_string("feed.rss", None)
        cache.set("students_index_rss_feed_data", feed_data, settings.RSS_TIMEOUT)

    feed = feedparser.parse(feed_data)
    entries = feed['entries'][0:top]  # all entries if top is None
    for entry in entries:
        soup = BeautifulSoup(entry.description)
        entry.image = soup.img['src'] if soup.img else None
        entry.summary = soup.getText()

    return entries
=======
    return accept_name_change_by_id(int(request.POST['id']))
>>>>>>> 7237f802
<|MERGE_RESOLUTION|>--- conflicted
+++ resolved
@@ -1264,7 +1264,6 @@
     if not request.user.is_staff:
         raise Http404
 
-<<<<<<< HEAD
     return accept_name_change_by_id(int(request.POST['id']))
 
 
@@ -1314,7 +1313,4 @@
         entry.image = soup.img['src'] if soup.img else None
         entry.summary = soup.getText()
 
-    return entries
-=======
-    return accept_name_change_by_id(int(request.POST['id']))
->>>>>>> 7237f802
+    return entries